--- conflicted
+++ resolved
@@ -101,34 +101,7 @@
                 </Switch>
               </div>
             ) : (
-<<<<<<< HEAD
-              <div className={classes.setup}>
-                <div className={classes.setupInstructions}>
-                  <h3>No live captures have been found yet.</h3>
-
-                  <p>
-                    For help getting started with Live Contract Testing,
-                    <SetupLink>contact the maintainers</SetupLink>.
-                  </p>
-
-                  <p>
-                    Think this might not be right? Feel free to{' '}
-                    <a
-                      href={SupportLinks.Contact(
-                        'Problem: No live captures found'
-                      )}
-                    >
-                      contact us about it
-                    </a>
-                    .
-                  </p>
-                </div>
-
-                <TestingPromo />
-              </div>
-=======
               <TestingDashboardSetup assertion="No live captures have been found yet." />
->>>>>>> bf97d5a9
             )}
           </div>
         </Page.Body>
