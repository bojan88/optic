{
  "name": "@useoptic/cli",
  "description": "The Optic CLI",
  "version": "8.6.2",
  "author": "@useoptic",
  "bin": {
    "api": "./bin/run"
  },
  "repository": {
    "type": "git",
    "url": "ssh://git@github.com/useoptic/optic-package.git",
    "directory": "workspaces/local-cli"
  },
  "bugs": "https://github.com/opticdev/optic/issues",
  "dependencies": {
    "assert": "^2.0.0",
    "@oclif/command": "^1",
    "@oclif/config": "^1",
    "@oclif/plugin-help": "^2",
    "cli-table3": "^0.6.0",
<<<<<<< HEAD
    "@useoptic/analytics": "8.6.0-beta.18",
    "@useoptic/cli-client": "8.6.0-beta.18",
    "@useoptic/cli-config": "8.6.0-beta.18",
    "@useoptic/cli-scripts": "8.6.0-beta.18",
    "@useoptic/cli-server": "8.6.0-beta.18",
    "@useoptic/cli-shared": "8.6.0-beta.18",
    "@useoptic/domain": "10.0.48",
=======
    "@useoptic/analytics": "8.6.2",
    "@useoptic/cli-client": "8.6.2",
    "@useoptic/cli-config": "8.6.2",
    "@useoptic/cli-scripts": "8.6.2",
    "@useoptic/cli-server": "8.6.2",
    "@useoptic/cli-shared": "8.6.2",
    "@useoptic/domain": "10.0.17",
>>>>>>> b8d2226b
    "analytics-node": "^3.4.0-beta.1",
    "cli-ux": "^5.4.1",
    "colors": "^1.4.0",
    "dotenv": "^8.2.0",
    "find-process": "^1.4.3",
    "lodash.sortby": "^4.7.0",
    "fs-extra": "^9.0.0",
    "global-request-logger": "^0.1.1",
    "jwt-decode": "^2.2.0",
    "listr": "^0.14.3",
    "nice-try": "^2.0.1",
    "react-dev-utils": "^10.0.0",
    "jsesc": "^3.0.1",
    "slugify": "^1.4.0",
    "strip-ansi": "^6.0.0",
    "tslib": "^1",
    "url-join": "^4.0.1",
    "uuid": "^8.0.0",
    "which": "^2.0.2"
  },
  "devDependencies": {
    "@oclif/dev-cli": "^1",
    "@oclif/test": "^1",
    "@types/chai": "^4",
    "@types/find-process": "^1.2.0",
    "@types/mocha": "^5",
    "@types/node": "^10",
    "@types/react-dev-utils": "^9.0.2",
    "@types/url-join": "^4.0.0",
    "@types/uuid": "^7.0.3",
    "chai": "^4",
    "eslint": "^5.13",
    "eslint-config-oclif": "^3.1",
    "globby": "^10",
    "mocha": "^7.1.2",
    "nyc": "^14",
    "ts-node": "^8",
    "typescript": "^3.8"
  },
  "engines": {
    "node": ">=12.0.0"
  },
  "files": [
    "/bin",
    "/lib",
    "/assets",
    "/npm-shrinkwrap.json",
    "/oclif.manifest.json",
    "/.env"
  ],
  "homepage": "https://github.com/opticdev/optic",
  "keywords": [
    "oclif"
  ],
  "license": "MIT",
  "main": "lib/index.js",
  "oclif": {
    "commands": "./lib/commands",
    "bin": "api",
    "plugins": [
      "@oclif/plugin-help"
    ]
  },
  "scripts": {
    "postpack": "rm -f oclif.manifest.json",
    "posttest": "echo 'skipping posttest';#eslint . --ext .ts --config .eslintrc",
    "prepack": "oclif-dev manifest && oclif-dev readme",
    "test": "nyc --extension .ts mocha --forbid-only \"test/**/*.test.ts\"",
    "version": "oclif-dev readme && git add README.md",
    "ws:build": "tsc -b --verbose",
    "ws:clean": "rm -rf lib/*",
    "ws:test": "echo local-cli",
    "postinstall": "api daemon:stop || exit 0"
  },
  "types": "lib/index.d.ts"
}<|MERGE_RESOLUTION|>--- conflicted
+++ resolved
@@ -1,7 +1,7 @@
 {
   "name": "@useoptic/cli",
   "description": "The Optic CLI",
-  "version": "8.6.2",
+  "version": "8.6.0-beta.18",
   "author": "@useoptic",
   "bin": {
     "api": "./bin/run"
@@ -18,23 +18,13 @@
     "@oclif/config": "^1",
     "@oclif/plugin-help": "^2",
     "cli-table3": "^0.6.0",
-<<<<<<< HEAD
-    "@useoptic/analytics": "8.6.0-beta.18",
-    "@useoptic/cli-client": "8.6.0-beta.18",
-    "@useoptic/cli-config": "8.6.0-beta.18",
-    "@useoptic/cli-scripts": "8.6.0-beta.18",
-    "@useoptic/cli-server": "8.6.0-beta.18",
-    "@useoptic/cli-shared": "8.6.0-beta.18",
-    "@useoptic/domain": "10.0.48",
-=======
     "@useoptic/analytics": "8.6.2",
     "@useoptic/cli-client": "8.6.2",
     "@useoptic/cli-config": "8.6.2",
     "@useoptic/cli-scripts": "8.6.2",
     "@useoptic/cli-server": "8.6.2",
     "@useoptic/cli-shared": "8.6.2",
-    "@useoptic/domain": "10.0.17",
->>>>>>> b8d2226b
+    "@useoptic/domain": "10.0.48",
     "analytics-node": "^3.4.0-beta.1",
     "cli-ux": "^5.4.1",
     "colors": "^1.4.0",
