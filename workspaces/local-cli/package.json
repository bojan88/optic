{
  "name": "@useoptic/cli",
  "description": "CLI to document your API and generate related artifacts",
<<<<<<< HEAD
  "version": "8.0.2",
=======
  "version": "8.0.3",
>>>>>>> 4219ce7f
  "author": "@useoptic",
  "bin": {
    "api": "./bin/run"
  },
  "bugs": "https://github.com/opticdev/optic/issues",
  "dependencies": {
    "@oclif/command": "^1",
    "@oclif/config": "^1",
    "@oclif/plugin-help": "^2",
    "@useoptic/cli-client": "0.2.1",
    "@useoptic/cli-config": "0.2.1",
    "@useoptic/cli-scripts": "0.2.3",
    "@useoptic/cli-server": "0.2.2",
    "@useoptic/domain": "0.2.2",
    "analytics-node": "^3.4.0-beta.1",
    "cli-ux": "^5.4.1",
    "colors": "^1.4.0",
    "find-process": "^1.4.3",
    "fs-extra": "^9.0.0",
    "jwt-decode": "^2.2.0",
    "listr": "^0.14.3",
    "nice-try": "^2.0.1",
    "react-dev-utils": "^10.0.0",
    "tree-kill": "^1.2.2",
    "tslib": "^1",
    "uuid": "^3.4.0"
  },
  "devDependencies": {
    "@oclif/dev-cli": "^1",
    "@oclif/test": "^1",
    "@types/chai": "^4",
    "@types/find-process": "^1.2.0",
    "@types/mocha": "^5",
    "@types/node": "^10",
    "@types/react-dev-utils": "^9.0.2",
    "@types/uuid": "^3.4.6",
    "chai": "^4",
    "eslint": "^5.13",
    "eslint-config-oclif": "^3.1",
    "eslint-config-oclif-typescript": "^0.1",
    "globby": "^10",
    "mocha": "^5",
    "nyc": "^14",
    "ts-node": "^8",
    "typescript": "^3.8"
  },
  "engines": {
    "node": ">=12.0.0"
  },
  "files": [
    "/bin",
    "/lib",
    "/assets",
    "/npm-shrinkwrap.json",
    "/oclif.manifest.json"
  ],
  "homepage": "https://github.com/opticdev/optic",
  "keywords": [
    "oclif"
  ],
  "license": "MIT",
  "main": "lib/index.js",
  "oclif": {
    "commands": "./lib/commands",
    "bin": "api",
    "plugins": [
      "@oclif/plugin-help"
    ]
  },
  "repository": "opticdev/optic",
  "scripts": {
    "postpack": "rm -f oclif.manifest.json",
    "posttest": "echo 'skipping posttest';#eslint . --ext .ts --config .eslintrc",
    "prepack": "rm -rf lib && tsc -b && oclif-dev manifest && oclif-dev readme",
    "test": "nyc --extension .ts mocha --forbid-only \"test/**/*.test.ts\"",
    "version": "oclif-dev readme && git add README.md",
    "ws:build": "tsc -b --verbose",
    "ws:test": "echo local-cli",
    "postinstall": "api daemon:stop || exit 0"
  },
  "types": "lib/index.d.ts"
}<|MERGE_RESOLUTION|>--- conflicted
+++ resolved
@@ -1,11 +1,7 @@
 {
   "name": "@useoptic/cli",
-  "description": "CLI to document your API and generate related artifacts",
-<<<<<<< HEAD
-  "version": "8.0.2",
-=======
+  "description": "The Optic CLI",
   "version": "8.0.3",
->>>>>>> 4219ce7f
   "author": "@useoptic",
   "bin": {
     "api": "./bin/run"
