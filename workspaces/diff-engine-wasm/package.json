{
  "name": "@useoptic/diff-engine-wasm",
<<<<<<< HEAD
  "version": "9.0.20",
=======
  "version": "10.0.1",
>>>>>>> 782901ec
  "scripts": {
    "build:lib": "tsc -b --verbose",
    "build:node": "cd engine && wasm-pack build --target nodejs --out-dir build --out-name index",
    "build:browser": "cd engine && wasm-pack build --target bundler --out-dir browser --out-name index",
    "test": "cd test && tap tests",
    "ws:build": "yarn run build:node && yarn run build:browser && yarn run build:lib && rm -rf engine/build/.gitignore",
    "ws:clean": "cargo clean && rm -rf lib engine/build engine/browser engine/target",
    "ws:test": "echo No workspace tests specified for diff-engine-wasm"
  },
  "repository": {
    "type": "git",
    "url": "ssh://git@github.com/useoptic/optic-package.git",
    "directory": "workspaces/diff-engine-wasm"
  },
  "main": "lib/index.js",
  "types": "lib/index.d.ts",
  "files": [
    "engine/Cargo.toml",
    "engine/build/**/*",
    "lib"
  ],
  "dependencies": {
    "axax": "^0.2.2",
    "stream-json": "^1.7.1"
  },
  "devDependencies": {
    "@types/stream-json": "^1.5.1",
    "@types/tap": "^14.10.1",
    "@wasm-tool/wasm-pack-plugin": "^1.3.1",
    "sinon": "^9.2.2",
    "tap": "^14.11.0",
    "typescript": "3.9",
    "wasm-pack": "^0.9.1"
  }
}<|MERGE_RESOLUTION|>--- conflicted
+++ resolved
@@ -1,10 +1,6 @@
 {
   "name": "@useoptic/diff-engine-wasm",
-<<<<<<< HEAD
-  "version": "9.0.20",
-=======
   "version": "10.0.1",
->>>>>>> 782901ec
   "scripts": {
     "build:lib": "tsc -b --verbose",
     "build:node": "cd engine && wasm-pack build --target nodejs --out-dir build --out-name index",
