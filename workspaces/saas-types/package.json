{
  "name": "@useoptic/saas-types",
  "description": "interfaces and types for Optic SaaS surface area",
<<<<<<< HEAD
  "version": "9.0.20",
=======
  "version": "10.0.1",
>>>>>>> 782901ec
  "main": "build/index.js",
  "files": [
    "build"
  ],
  "scripts": {
    "ws:build": "tsc -b --verbose",
    "ws:clean": "rm -rf build",
    "ws:test": "echo \"saas-types\""
  },
  "dependencies": {}
}<|MERGE_RESOLUTION|>--- conflicted
+++ resolved
@@ -1,11 +1,7 @@
 {
   "name": "@useoptic/saas-types",
   "description": "interfaces and types for Optic SaaS surface area",
-<<<<<<< HEAD
-  "version": "9.0.20",
-=======
   "version": "10.0.1",
->>>>>>> 782901ec
   "main": "build/index.js",
   "files": [
     "build"
