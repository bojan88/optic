import * as React from 'react';
import { useRouteMatch, useParams, Switch } from 'react-router-dom';
import { AsyncStatus } from '<src>/types';
import { Provider as BaseUrlProvider } from '../optic-components/hooks/useBaseUrl';
import { DocumentationPages } from '../optic-components/pages/docs/DocumentationPage';
import { SpectacleStore } from './spectacle-provider';
import { DiffReviewEnvironments } from '../optic-components/pages/diffs/ReviewDiffPages';
import {
  IBaseSpectacle,
  ICapture,
  IListDiffsResponse,
  IListUnrecognizedUrlsResponse,
  IOpticCapturesService,
  IOpticConfigRepository,
  IOpticDiffService,
  IOpticEngine,
  SpectacleInput,
  StartDiffResult,
} from '@useoptic/spectacle';
import { IForkableSpectacle } from '@useoptic/spectacle';
import { CapturesServiceStore } from '../optic-components/hooks/useCapturesHook';
import { ChangelogPages } from '../optic-components/pages/changelog/ChangelogPages';
import { JsonHttpClient } from '@useoptic/client-utilities';
import {
  ILearnedBodies,
  IValueAffordanceSerializationWithCounterGroupedByDiffHash,
} from '@useoptic/cli-shared/build/diffs/initial-types';
import { Loading } from '../optic-components/loaders/Loading';
import {
  AppConfigurationStore,
  OpticAppConfig,
} from '../optic-components/hooks/config/AppConfiguration';
import { InMemoryOpticContextBuilder } from '@useoptic/spectacle/build/in-memory';
import { InMemorySpectacle } from './public-examples';
<<<<<<< HEAD
import { useEffect, useState } from 'react';
import { OpticEngineStore } from '../optic-components/hooks/useOpticEngine';
import { ConfigRepositoryStore } from '<src>/optic-components/hooks/useConfigHook';
=======
import { useOpticEngine } from '../optic-components/hooks/useOpticEngine';
>>>>>>> 22ded353

const appConfig: OpticAppConfig = {
  featureFlags: {},
  config: {
    navigation: {
      showChangelog: true,
      showDiff: true,
      showDocs: true,
    },
    documentation: {
      allowDescriptionEditing: true,
    },
  },
};
export default function LocalCli() {
  const match = useRouteMatch();
  const params = useParams<{ specId: string }>();
  const { specId } = params;
  const { loading, error, data } = useLocalCliServices(specId);
  if (loading) {
    return <Loading />;
  }
  if (error) {
    return <div>error :(</div>;
  }
  if (!data) {
    return <div>something went wrong</div>;
  }

  return (
    <AppConfigurationStore config={appConfig}>
      <SpectacleStore spectacle={data.spectacle}>
<<<<<<< HEAD
        <ConfigRepositoryStore config={data.configRepository}>
          <OpticEngineStore>
            <CapturesServiceStore capturesService={data.capturesService}>
              <BaseUrlProvider value={{ url: match.url }}>
                <Switch>
                  <>
                    <DocumentationPages />
                    <DiffReviewEnvironments />
                    <ChangelogPages />
                  </>
                </Switch>
              </BaseUrlProvider>
            </CapturesServiceStore>
          </OpticEngineStore>
        </ConfigRepositoryStore>
=======
        <CapturesServiceStore capturesService={data.capturesService}>
          <BaseUrlProvider value={{ url: match.url }}>
            <Switch>
              <>
                <DocumentationPages />
                <DiffReviewEnvironments />
                <ChangelogPages />
              </>
            </Switch>
          </BaseUrlProvider>
        </CapturesServiceStore>
>>>>>>> 22ded353
      </SpectacleStore>
    </AppConfigurationStore>
  );
}

class LocalCliSpectacle implements IForkableSpectacle {
  constructor(private baseUrl: string, private opticEngine: IOpticEngine) {}
  async fork(): Promise<IBaseSpectacle> {
    const events = await JsonHttpClient.getJson(`${this.baseUrl}/events`);
    const opticContext = await InMemoryOpticContextBuilder.fromEvents(
      this.opticEngine,
      events
    );
    return new InMemorySpectacle(opticContext, []);
  }

  async mutate<Result, Input = {}>(
    options: SpectacleInput<Input>
  ): Promise<Result> {
    // send query to local cli-server
    return JsonHttpClient.postJson(`${this.baseUrl}/spectacle`, options);
  }

  async query<Result, Input = {}>(
    options: SpectacleInput<Input>
  ): Promise<Result> {
    // send query to local cli-server
    return JsonHttpClient.postJson(`${this.baseUrl}/spectacle`, options);
  }
}

interface LocalCliServices {
  spectacle: IBaseSpectacle;
  capturesService: IOpticCapturesService;
  opticEngine: IOpticEngine;
  configRepository: IOpticConfigRepository;
}
interface LocalCliCapturesServiceDependencies {
  baseUrl: string;
  spectacle: IBaseSpectacle;
}
interface LocalCliDiffServiceDependencies {
  baseUrl: string;
  spectacle: IBaseSpectacle;
  diffId: string;
  captureId: string;
}
class LocalCliCapturesService implements IOpticCapturesService {
  constructor(private dependencies: LocalCliCapturesServiceDependencies) {}
  async listCaptures(): Promise<ICapture[]> {
    const response = await JsonHttpClient.getJson(
      `${this.dependencies.baseUrl}/captures`
    );
    return response.captures;
  }

  async loadInteraction(
    captureId: string,
    pointer: string
  ): Promise<any | undefined> {
    const response = await JsonHttpClient.getJson(
      `${this.dependencies.baseUrl}/captures/${captureId}/interactions/${pointer}`
    );
    if (response.interaction) {
      return response.interaction;
    }
  }

  async startDiff(diffId: string, captureId: string): Promise<StartDiffResult> {
    await this.dependencies.spectacle.query({
      query: `mutation X($diffId: ID, $captureId: ID){
        startDiff(diffId: $diffId, captureId: $captureId) {
          notificationsUrl
        }
      }`,
      variables: {
        diffId,
        captureId,
      },
    });
    const onComplete = Promise.resolve(
      new LocalCliDiffService({ ...this.dependencies, diffId, captureId })
    );
    return {
      onComplete,
    };
  }
}
class LocalCliDiffService implements IOpticDiffService {
  constructor(private dependencies: LocalCliDiffServiceDependencies) {}

  async learnShapeDiffAffordances(): Promise<IValueAffordanceSerializationWithCounterGroupedByDiffHash> {
    const result = await JsonHttpClient.postJson(
      `${this.dependencies.baseUrl}/captures/${this.dependencies.captureId}/trail-values`,
      {
        diffId: this.dependencies.diffId,
      }
    );
    if (Object.keys(result).length === 0) {
      debugger;
    }
    //@aidan fixme
    return result;
  }

  async learnUndocumentedBodies(
    pathId: string,
    method: string,
    newPathCommands: any[]
  ): Promise<ILearnedBodies> {
    const result = await JsonHttpClient.postJson(
      `${this.dependencies.baseUrl}/captures/${this.dependencies.captureId}/initial-bodies`,
      { pathId, method, additionalCommands: newPathCommands }
    );
    debugger;
    return result;
  }

  async listDiffs(): Promise<IListDiffsResponse> {
    const result = await this.dependencies.spectacle.query<any, any>({
      query: `query X($diffId: ID) {
        diff(diffId: $diffId) {
          diffs
        }
      }`,
      variables: {
        diffId: this.dependencies.diffId,
      },
    });
    console.log(result.data!.diff.diffs);
    return result.data!.diff.diffs;
  }

  async listUnrecognizedUrls(): Promise<IListUnrecognizedUrlsResponse> {
    const result = await this.dependencies.spectacle.query<any, any>({
      query: `query X($diffId: ID) {
        diff(diffId: $diffId) {
          unrecognizedUrls
        }
      }`,
      variables: {
        diffId: this.dependencies.diffId,
      },
    });
    console.log(result.data!.diff.unrecognizedUrls);
    return result.data!.diff.unrecognizedUrls;
  }
}

interface LocalCliConfigRepositoryDependencies {
  baseUrl: string;
  spectacle: IBaseSpectacle;
}

class LocalCliConfigRepository implements IOpticConfigRepository {
  constructor(private dependencies: LocalCliConfigRepositoryDependencies) {}

  async addIgnoreRule(rule: string): Promise<void> {
    await JsonHttpClient.patchJson(`${this.dependencies.baseUrl}/ignores`, {
      rule,
    });
  }

  async listIgnoreRules(): Promise<string[]> {
    throw new Error('should never be called');
  }
}

export function useLocalCliServices(
  specId: string
): AsyncStatus<LocalCliServices> {
  const opticEngine = useOpticEngine();
  const apiBaseUrl = `/api/specs/${specId}`;
  const spectacle = new LocalCliSpectacle(apiBaseUrl, opticEngine);
  const capturesService = new LocalCliCapturesService({
    baseUrl: apiBaseUrl,
    spectacle,
  });
  const configRepository = new LocalCliConfigRepository({
    baseUrl: apiBaseUrl,
    spectacle,
  });
  return {
    loading: false,
    data: { spectacle, capturesService, opticEngine, configRepository },
  };
}<|MERGE_RESOLUTION|>--- conflicted
+++ resolved
@@ -32,13 +32,8 @@
 } from '../optic-components/hooks/config/AppConfiguration';
 import { InMemoryOpticContextBuilder } from '@useoptic/spectacle/build/in-memory';
 import { InMemorySpectacle } from './public-examples';
-<<<<<<< HEAD
-import { useEffect, useState } from 'react';
-import { OpticEngineStore } from '../optic-components/hooks/useOpticEngine';
 import { ConfigRepositoryStore } from '<src>/optic-components/hooks/useConfigHook';
-=======
 import { useOpticEngine } from '../optic-components/hooks/useOpticEngine';
->>>>>>> 22ded353
 
 const appConfig: OpticAppConfig = {
   featureFlags: {},
@@ -71,35 +66,19 @@
   return (
     <AppConfigurationStore config={appConfig}>
       <SpectacleStore spectacle={data.spectacle}>
-<<<<<<< HEAD
         <ConfigRepositoryStore config={data.configRepository}>
-          <OpticEngineStore>
-            <CapturesServiceStore capturesService={data.capturesService}>
-              <BaseUrlProvider value={{ url: match.url }}>
-                <Switch>
-                  <>
-                    <DocumentationPages />
-                    <DiffReviewEnvironments />
-                    <ChangelogPages />
-                  </>
-                </Switch>
-              </BaseUrlProvider>
-            </CapturesServiceStore>
-          </OpticEngineStore>
+          <CapturesServiceStore capturesService={data.capturesService}>
+            <BaseUrlProvider value={{ url: match.url }}>
+              <Switch>
+                <>
+                  <DocumentationPages />
+                  <DiffReviewEnvironments />
+                  <ChangelogPages />
+                </>
+              </Switch>
+            </BaseUrlProvider>
+          </CapturesServiceStore>
         </ConfigRepositoryStore>
-=======
-        <CapturesServiceStore capturesService={data.capturesService}>
-          <BaseUrlProvider value={{ url: match.url }}>
-            <Switch>
-              <>
-                <DocumentationPages />
-                <DiffReviewEnvironments />
-                <ChangelogPages />
-              </>
-            </Switch>
-          </BaseUrlProvider>
-        </CapturesServiceStore>
->>>>>>> 22ded353
       </SpectacleStore>
     </AppConfigurationStore>
   );
