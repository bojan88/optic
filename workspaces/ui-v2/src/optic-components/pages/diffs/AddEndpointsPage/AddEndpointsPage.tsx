import React, { useEffect, useMemo, useState } from 'react';
import {
  useDiffReviewPagePendingEndpoint,
  useEndpointPageLink,
} from '../../../navigation/Routes';
import { useHistory } from 'react-router-dom';
import groupBy from 'lodash.groupby';
<<<<<<< HEAD
import classNames from 'classnames';
import { makeStyles } from '@material-ui/styles';
=======
import { makeStyles } from '@material-ui/styles';
import { Check } from '@material-ui/icons';

>>>>>>> cb74d269
import { TwoColumnFullWidth } from '../../../layouts/TwoColumnFullWidth';
import { DiffHeader } from '../../../diffs/DiffHeader';
import {
  Box,
  Divider,
  List,
  ListItem,
  Switch,
  TextField,
  Typography,
} from '@material-ui/core';
import { useUndocumentedUrls } from '../../../hooks/diffs/useUndocumentedUrls';
import { UndocumentedUrl } from '../../../diffs/UndocumentedUrl';
import { useSharedDiffContext } from '../../../hooks/diffs/SharedDiffContext';
import { AuthorIgnoreRules } from '../../../diffs/AuthorIgnoreRule';
import { useDebounce } from '../../../hooks/ui/useDebounceHook';
import { FixedSizeList, ListChildComponentProps } from 'react-window';
// @ts-ignore
import AutoSizer from 'react-virtualized-auto-sizer';
import { IEndpoint, useEndpoints } from '../../../hooks/useEndpointsHook';
import { Loading } from '../../../loaders/Loading';
import { CenteredColumn } from '../../../layouts/CenteredColumn';
import { EndpointName } from '../../../common';
import { IPendingEndpoint } from '../../../hooks/diffs/SharedDiffState';
import { useChangelogStyles } from '../../../changelog/ChangelogBackground';
import { useRunOnKeypress } from '<src>/optic-components/hooks/util';

import {
  ExistingEndpointNameField,
  PendingEndpointNameField,
} from './EndpointNameEditFields';

export function DiffUrlsPage(props: any) {
  const urls = useUndocumentedUrls();
  const history = useHistory();
  const {
    documentEndpoint,
    stageEndpoint,
    pendingEndpoints,
  } = useSharedDiffContext();
  const diffReviewPagePendingEndpoint = useDiffReviewPagePendingEndpoint();
  const classes = useStyles();

  const [filteredUrls, setFilteredUrls] = useState(urls);

  useEffect(() => {
    setFilteredUrls(urls);
  }, [pendingEndpoints.length, urls]);

  const [bulkMode, setBulkMode] = useState<boolean>(false);
  const unmatchedUrlLengths = urls.filter((i) => !i.hide).length;

  const shownUrls = filteredUrls.filter((i) => !i.hide);

  function renderRow(props: ListChildComponentProps) {
    const { index, style } = props;
    const data = shownUrls[index];

    return (
      <UndocumentedUrl
        style={style}
        bulkMode={bulkMode}
        {...data}
        key={data.method + data.path}
        onFinish={(pattern, method, autolearn) => {
          const pendingId = documentEndpoint(pattern, method);
          if (autolearn) {
            stageEndpoint(pendingId);
            setBulkMode(bulkMode);
          } else {
            const link = diffReviewPagePendingEndpoint.linkTo(pendingId);
            setTimeout(() => history.push(link), 500);
          }
        }}
      />
    );
  }

  const name = `${unmatchedUrlLengths} unmatched URLs observed${
    shownUrls.length !== urls.length ? `. Showing ${shownUrls.length}` : ''
  }`;

  return (
    <TwoColumnFullWidth
      left={
        <>
          <DiffHeader name={name}>
            <Box display="flex" flexDirection="row">
              <UrlFilterInput
                onDebouncedChange={(query) => {
                  setFilteredUrls(urls.filter((i) => i.path.startsWith(query)));
                }}
              />
              <div style={{ marginLeft: 13 }}>
                <Typography
                  variant="subtitle2"
                  component="span"
                  color="primary"
                  style={{ fontWeight: 600, fontSize: 11 }}
                >
                  {' '}
                  bulk mode
                </Typography>
                <Switch
                  value={bulkMode}
                  onChange={(e: any) => setBulkMode(e.target.checked)}
                  color="primary"
                  size="small"
                />{' '}
              </div>
            </Box>
          </DiffHeader>

          <div style={{ flex: 1 }}>
            {shownUrls.length > 0 ? (
              <AutoSizer>
                {({ height, width }: any) => (
                  <FixedSizeList
                    height={height}
                    width={width}
                    itemSize={47}
                    itemCount={shownUrls.length}
                  >
                    {renderRow}
                  </FixedSizeList>
                )}
              </AutoSizer>
            ) : unmatchedUrlLengths === 0 ? (
              <div className={classes.noResultsContainer}>
                <Check fontSize="large" />
                All observed endpoints have been documented
              </div>
            ) : (
              <div className={classes.noResultsContainer}>
                No urls match the current filter
              </div>
            )}
          </div>
          <AuthorIgnoreRules />
        </>
      }
      right={<DocumentationRootPageWithPendingEndpoints />}
    />
  );
}

export function DocumentationRootPageWithPendingEndpoints(props: any) {
  const { endpoints, loading } = useEndpoints();

  const {
    pendingEndpoints,
    setCommitModalOpen,
    hasDiffChanges,
  } = useSharedDiffContext();
  const pendingEndpointsToRender = pendingEndpoints.filter((i) => i.staged);
  const classes = useStyles();

  const diffReviewPagePendingEndpoint = useDiffReviewPagePendingEndpoint();
  const grouped = useMemo(() => groupBy(endpoints, 'group'), [endpoints]);
  const tocKeys = Object.keys(grouped).sort();
  const changelogStyles = useChangelogStyles();

  const history = useHistory();
  const endpointPageLink = useEndpointPageLink();
  const onKeyPress = useRunOnKeypress(
    () => {
      if (hasDiffChanges()) {
        setCommitModalOpen(true);
      }
    },
    {
      keys: new Set(['Enter']),
      inputTagNames: new Set(['input']),
    }
  );

  if (loading) {
    return <Loading />;
  }

  return (
    <CenteredColumn maxWidth="md" style={{ marginTop: 35 }}>
      <List dense onKeyPress={onKeyPress}>
        {pendingEndpointsToRender.length > 0 && (
          <div style={{ paddingBottom: 25 }}>
            <Typography
              variant="subtitle2"
              style={{ fontFamily: 'Ubuntu Mono' }}
            >
              Recently Added
            </Typography>
            {pendingEndpointsToRender.map(
              (endpoint: IPendingEndpoint, index: number) => {
                return (
                  <ListItem
                    key={index}
                    button
                    disableRipple
                    disableGutters
                    style={{ display: 'flex' }}
                    onClick={() =>
                      history.push(
                        diffReviewPagePendingEndpoint.linkTo(endpoint.id)
                      )
                    }
                    className={classNames(
                      changelogStyles.added,
                      classes.endpointRow
                    )}
                  >
                    <div className={classes.endpointNameContainer}>
                      <EndpointName
                        method={endpoint.method}
                        fullPath={endpoint.pathPattern}
                        leftPad={6}
                      />
                    </div>
                    <div
                      className={classes.endpointContributionContainer}
                      onClick={(e) => e.stopPropagation()}
                    >
                      <PendingEndpointNameField endpoint={endpoint} />
                    </div>
                  </ListItem>
                );
              }
            )}
            <Divider style={{ marginTop: 15 }} />
          </div>
        )}
        {tocKeys.map((tocKey) => {
          return (
            <div key={tocKey}>
              <Typography
                variant="subtitle2"
                style={{ fontFamily: 'Ubuntu Mono' }}
              >
                {tocKey}
              </Typography>
              {grouped[tocKey].map((endpoint: IEndpoint, index: number) => {
                return (
                  <ListItem
                    key={index}
                    button
                    disableRipple
                    disableGutters
                    style={{ display: 'flex' }}
                    onClick={() =>
                      history.push(
                        endpointPageLink.linkTo(
                          endpoint.pathId,
                          endpoint.method
                        )
                      )
                    }
                    className={classes.endpointRow}
                  >
                    <div className={classes.endpointNameContainer}>
                      <EndpointName
                        method={endpoint.method}
                        fullPath={endpoint.fullPath}
                        leftPad={6}
                      />
                    </div>
                    <div
                      className={classes.endpointContributionContainer}
                      onClick={(e) => e.stopPropagation()}
                    >
                      <ExistingEndpointNameField endpoint={endpoint} />
                    </div>
                  </ListItem>
                );
              })}
            </div>
          );
        })}
      </List>
    </CenteredColumn>
  );
}

function UrlFilterInput(props: { onDebouncedChange: (value: string) => void }) {
  const [searchQuery, setSearchQuery] = useState('');
  const { onDebouncedChange } = props;
  const debouncedSearchQuery = useDebounce(searchQuery, 600);

  useEffect(() => {
    if (debouncedSearchQuery) {
      onDebouncedChange(debouncedSearchQuery);
    }
    // eslint-disable-next-line
  }, [debouncedSearchQuery]);

  return (
    <TextField
      size="small"
      value={searchQuery}
      inputProps={{ style: { fontSize: 10, width: 140 } }}
      placeholder="filter urls"
      onChange={(e: any) => {
        const newValue = e.target.value.replace(/\s+/g, '');
        if (!newValue.startsWith('/')) {
          setSearchQuery('/' + newValue);
        } else {
          setSearchQuery(newValue);
        }
      }}
    />
  );
}

const useStyles = makeStyles((theme) => ({
<<<<<<< HEAD
  endpointRow: {
    display: 'flex',
    '@media (max-width: 1250px)': {
      flexDirection: 'column',
      alignItems: 'flex-start',
    },
  },
  endpointNameContainer: {
    overflowX: 'scroll',
    flexGrow: 1,
  },
  endpointContributionContainer: {
    paddingRight: 15,
    '@media (max-width: 1250px)': {
      paddingLeft: 20,
    },
=======
  noResultsContainer: {
    display: 'flex',
    alignItems: 'center',
    justifyContent: 'center',
    height: '100%',
    flexDirection: 'column',
>>>>>>> cb74d269
  },
}));<|MERGE_RESOLUTION|>--- conflicted
+++ resolved
@@ -5,14 +5,10 @@
 } from '../../../navigation/Routes';
 import { useHistory } from 'react-router-dom';
 import groupBy from 'lodash.groupby';
-<<<<<<< HEAD
 import classNames from 'classnames';
 import { makeStyles } from '@material-ui/styles';
-=======
-import { makeStyles } from '@material-ui/styles';
 import { Check } from '@material-ui/icons';
 
->>>>>>> cb74d269
 import { TwoColumnFullWidth } from '../../../layouts/TwoColumnFullWidth';
 import { DiffHeader } from '../../../diffs/DiffHeader';
 import {
@@ -325,7 +321,6 @@
 }
 
 const useStyles = makeStyles((theme) => ({
-<<<<<<< HEAD
   endpointRow: {
     display: 'flex',
     '@media (max-width: 1250px)': {
@@ -342,13 +337,12 @@
     '@media (max-width: 1250px)': {
       paddingLeft: 20,
     },
-=======
+  },
   noResultsContainer: {
     display: 'flex',
     alignItems: 'center',
     justifyContent: 'center',
     height: '100%',
     flexDirection: 'column',
->>>>>>> cb74d269
   },
 }));