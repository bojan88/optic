--- conflicted
+++ resolved
@@ -14,14 +14,9 @@
   "main": "build/index.js",
   "types": "build/index.d.ts",
   "dependencies": {
-<<<<<<< HEAD
-    "@useoptic/analytics": "^8.3.0",
-    "@useoptic/cli-config": "8.3.0",
-    "@useoptic/client-utilities": "8.3.0",
-=======
+    "@useoptic/analytics": "^8.3.1",
     "@useoptic/cli-config": "8.3.1",
     "@useoptic/client-utilities": "8.3.1",
->>>>>>> 11afd97a
     "bottleneck": "^2.19.5",
     "cross-fetch": "^3.0.4"
   },
