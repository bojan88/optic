--- conflicted
+++ resolved
@@ -125,15 +125,8 @@
     }
 
     function emit(data: any) {
-<<<<<<< HEAD
-      res.write('event: updated\n');
-      res.write(`data: ${JSON.stringify(data)}\n\n`);
-      // @ts-ignore
-      res.flush();
-=======
       console.log('emit');
       res.write(`data: {}\n\n`);
->>>>>>> 6e480726
     }
 
     const headers = {
