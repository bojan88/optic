--- conflicted
+++ resolved
@@ -7,13 +7,9 @@
 import fs from 'fs-extra';
 import { fork } from 'stream-fork';
 import { DiffResult } from '@useoptic/diff-engine-wasm/lib/streams/diff-results';
-<<<<<<< HEAD
-import { PassThrough, Readable } from 'stream';
+import path from 'path';
+import { PassThrough } from 'stream';
 import { parseIgnore } from '@useoptic/cli-config/build/helpers/ignore-parser';
-=======
-import { PassThrough } from 'stream';
-import path from 'path';
->>>>>>> 22ded353
 interface WorkerResult {
   results: AsyncIterable<DiffResult>;
 }
