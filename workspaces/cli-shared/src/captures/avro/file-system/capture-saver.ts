import Bottleneck from 'bottleneck';
import fs from 'fs-extra';
import path from 'path';
import avro from 'avsc';
import {
  IInteractionBatch,
  IGroupingIdentifiers,
  IHttpInteraction,
} from '@useoptic/domain-types';
import { developerDebugLogger, ICaptureSaver } from '../../../index';
import { captureFileSuffix } from './index';
import { schema } from '../index';

interface IFileSystemCaptureSaverConfig {
  captureBaseDirectory: string;
  captureId: string;
}

export class CaptureSaver implements ICaptureSaver {
  private batcher: Bottleneck.Batcher = new Bottleneck.Batcher({
    maxSize: 20,
    maxTime: 500,
  });

  private tracking: Bottleneck = new Bottleneck({
    maxConcurrent: 10,
    minTime: 1,
  });

  private batchCount: number = 0;
  private interactionsReceivedCount: number = 0;
  private interactionsSavedCount: number = 0;

  constructor(private config: IFileSystemCaptureSaverConfig) {}

  async init() {
    const { captureId } = this.config;
    const outputDirectory = path.join(
      this.config.captureBaseDirectory,
      captureId
    );
    await fs.ensureDir(outputDirectory);
    const agentId = '';
    const agentGroupId = '';
    this.batcher.on('batch', async (items: IHttpInteraction[]) => {
      const batchId = this.batchCount.toString();
      developerDebugLogger(
        `handling batch id=${batchId} (${items.length} interactions)`
      );
      this.batchCount++;
      const groupingIdentifiers: IGroupingIdentifiers = {
        captureId,
        agentId,
        agentGroupId,
        batchId,
      };
      try {
        const promise: Promise<void> = this.onBatch(
          groupingIdentifiers,
          batchId,
          items,
          outputDirectory
        );

        await this.tracking.schedule(() => promise);
        developerDebugLogger(
          `handled batch id=${batchId} (${items.length} interactions)`
        );
        this.interactionsSavedCount += items.length;
      } catch (e) {
        console.error(e);
      }
    });
  }

  async onBatch(
    groupingIdentifiers: IGroupingIdentifiers,
    batchId: string,
    items: IHttpInteraction[],
    outputDirectory: string
  ) {
    const outputFile = path.join(
      outputDirectory,
      `${batchId}${captureFileSuffix}`
    );
    const output: IInteractionBatch = {
      groupingIdentifiers,
      batchItems: items,
    };

    try {
      const encoder = avro.createFileEncoder(outputFile, schema);
      await new Promise((resolve, reject) => {
        encoder.write(output, (err) => {
          if (err) {
            return reject(err);
          }
          resolve();
        });
      });
      await new Promise((resolve, reject) => {
        encoder.end(() => {
          resolve();
        });
      });
    } catch (e) {
      console.error(e);
    }
  }

  async save(sample: IHttpInteraction) {
<<<<<<< HEAD
    // don't await flushSuggestions, just enqueue
    await this.batcher.add(sample);
=======
    this.interactionsReceivedCount++;
    // don't await flush, just enqueue
    this.batcher.add(sample);
>>>>>>> b8d2226b
  }

  async cleanup() {
    developerDebugLogger('stopping capture saver');

    await new Promise((resolve, reject) => {
      const poll = () => {
        const interactionsReceivedCount = this.interactionsReceivedCount;
        const interactionsSavedCount = this.interactionsSavedCount;
        developerDebugLogger(
          'waiting until interactionsReceivedCount matches interactionsSavedCount...',
          interactionsReceivedCount,
          interactionsSavedCount
        );
        if (interactionsSavedCount === interactionsReceivedCount) {
          developerDebugLogger(
            'done waiting until interactionsReceivedCount matches interactionsSavedCount',
            interactionsReceivedCount,
            interactionsSavedCount
          );
          resolve();
        } else {
          setTimeout(poll, 50);
        }
      };
      poll();
    });

    await this.tracking.stop({ dropWaitingJobs: false });

    developerDebugLogger('stopped capture saver');
  }
}<|MERGE_RESOLUTION|>--- conflicted
+++ resolved
@@ -109,14 +109,9 @@
   }
 
   async save(sample: IHttpInteraction) {
-<<<<<<< HEAD
-    // don't await flushSuggestions, just enqueue
-    await this.batcher.add(sample);
-=======
     this.interactionsReceivedCount++;
     // don't await flush, just enqueue
     this.batcher.add(sample);
->>>>>>> b8d2226b
   }
 
   async cleanup() {
