import React from 'react';
import PathMatcher from './PathMatcher';
import Button from '@material-ui/core/Button';
import { resolvePath } from '../requests/NewRequestStepper';
import { cleanupPathComponentName, pathStringToPathComponents } from '../path-editor/PathInput';
import pathToRegexp from 'path-to-regexp';
import { RequestsHelper, RequestsCommands } from '../../engine';
import Typography from '@material-ui/core/Typography'
import { Sheet } from '../navigation/Editor'
import { withEditorContext } from '../../contexts/EditorContext';
import { withStyles } from '@material-ui/styles';
import { withRfcContext } from '../../contexts/RfcContext';
import {Tooltip} from '@material-ui/core';


function completePathMatcherRegex(pathComponents) {
    const pathString = pathComponentsToString(pathComponents)
    const regex = pathToRegexp(pathString, [], { start: true, end: true })
    return regex;
}

export function pathComponentsToString(pathComponents) {
    if (pathComponents.length === 0) {
        return '/';
    }
    const s = '/' + pathComponents
        .map(({ name, isParameter }) => {
            if (isParameter) {
                const stripped = name
                    .replace('{', '')
                    .replace('}', '')
                    .replace(':', '');
                return `:${stripped}`;
            } else {
                return name;
            }
        }).join('/');
    return s
}

const styles = theme => ({
    root: {
        paddingTop: 22,
    }
});
class UnmatchedUrlWizard extends React.Component {
    state = {
        pathExpression: ''
    }
    handleChange = ({ pathExpression }) => {
        this.setState({
            pathExpression
        })
    }
    handleIgnore = () => {
        this.props.onIgnore()
    }
    handleSubmit = () => {
        const { cachedQueryResults } = this.props;
        const { pathsById } = cachedQueryResults;
        const { pathExpression } = this.state;
        const pathComponents = pathStringToPathComponents(pathExpression)
        const { toAdd, lastMatch } = resolvePath(pathComponents, pathsById)
        let lastParentPathId = lastMatch.pathId
        const commands = [];
        toAdd.forEach((addition) => {
            const pathId = RequestsHelper.newPathId()
            const command = (addition.isParameter ? RequestsCommands.AddPathParameter : RequestsCommands.AddPathComponent)(
                pathId,
                lastParentPathId,
                cleanupPathComponentName(addition.name)
            )
            commands.push(command)
            lastParentPathId = pathId
        })
        this.props.onSubmit({ commands })
    }
    render() {
        const { sample, classes } = this.props;
        const { pathExpression } = this.state;
        const regex = completePathMatcherRegex(pathStringToPathComponents(pathExpression))
        const { url } = sample.request;
        const isCompleteMatch = regex.exec(url)


      const nextButton = <Button
        onClick={this.handleSubmit}
        color="primary"
        disabled={!isCompleteMatch}>Add Path</Button>
      const withTooltip = (
        <Tooltip title={'To continue the path you provide must be able to match the observed URL'}>
          <span>{nextButton}</span>
        </Tooltip>
      )

        return (
            <Sheet>
                <div className={classes.root}>
                    <Typography variant="h5">Unrecognized URL Observed</Typography>
                    <Typography variant="subtitle2" style={{ paddingTop: 11, paddingBottom: 11 }}>Optic observed a new URL. Before Optic can document the requests you need to add a matching path to your API specification.</Typography>
                    
                    <PathMatcher
                        initialPathString={pathExpression}
                        url={url}
                        onChange={this.handleChange}
                    />

                    <div style={{ marginTop: 17, paddingTop: 4, textAlign: 'right' }}>
                        <Button
<<<<<<< HEAD
                            onClick={this.handleIgnore}
                            color="secondary">Skip</Button>
                        <Button
                            onClick={this.handleSubmit}
                            color="primary"
                            disabled={!isCompleteMatch}>Add Path</Button>
=======
                          onClick={this.handleIgnore}
                          color="secondary">Skip Path</Button>
                      {!isCompleteMatch ? withTooltip : nextButton}
>>>>>>> 5a0ccf6e
                    </div>
                </div>
            </Sheet>
        )
    }
}

export default withEditorContext(withRfcContext(withStyles(styles)(UnmatchedUrlWizard)))<|MERGE_RESOLUTION|>--- conflicted
+++ resolved
@@ -10,7 +10,7 @@
 import { withEditorContext } from '../../contexts/EditorContext';
 import { withStyles } from '@material-ui/styles';
 import { withRfcContext } from '../../contexts/RfcContext';
-import {Tooltip} from '@material-ui/core';
+import { Tooltip } from '@material-ui/core';
 
 
 function completePathMatcherRegex(pathComponents) {
@@ -83,22 +83,24 @@
         const isCompleteMatch = regex.exec(url)
 
 
-      const nextButton = <Button
-        onClick={this.handleSubmit}
-        color="primary"
-        disabled={!isCompleteMatch}>Add Path</Button>
-      const withTooltip = (
-        <Tooltip title={'To continue the path you provide must be able to match the observed URL'}>
-          <span>{nextButton}</span>
-        </Tooltip>
-      )
+        const nextButton = (
+            <Button
+                onClick={this.handleSubmit}
+                color="primary"
+                disabled={!isCompleteMatch}>Add Path</Button>
+        )
+        const withTooltip = (
+            <Tooltip title={'To continue the path you provide must be able to match the observed URL'}>
+                <span>{nextButton}</span>
+            </Tooltip>
+        )
 
         return (
             <Sheet>
                 <div className={classes.root}>
                     <Typography variant="h5">Unrecognized URL Observed</Typography>
                     <Typography variant="subtitle2" style={{ paddingTop: 11, paddingBottom: 11 }}>Optic observed a new URL. Before Optic can document the requests you need to add a matching path to your API specification.</Typography>
-                    
+
                     <PathMatcher
                         initialPathString={pathExpression}
                         url={url}
@@ -107,18 +109,9 @@
 
                     <div style={{ marginTop: 17, paddingTop: 4, textAlign: 'right' }}>
                         <Button
-<<<<<<< HEAD
                             onClick={this.handleIgnore}
-                            color="secondary">Skip</Button>
-                        <Button
-                            onClick={this.handleSubmit}
-                            color="primary"
-                            disabled={!isCompleteMatch}>Add Path</Button>
-=======
-                          onClick={this.handleIgnore}
-                          color="secondary">Skip Path</Button>
-                      {!isCompleteMatch ? withTooltip : nextButton}
->>>>>>> 5a0ccf6e
+                            color="secondary">Skip Path</Button>
+                        {!isCompleteMatch ? withTooltip : nextButton}
                     </div>
                 </div>
             </Sheet>
