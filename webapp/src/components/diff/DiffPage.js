--- conflicted
+++ resolved
@@ -1,11 +1,11 @@
 import React from 'react';
 import withStyles from '@material-ui/core/styles/withStyles';
 import CssBaseline from '@material-ui/core/CssBaseline';
-import {AppBar, Typography} from '@material-ui/core';
-import {DocDarkGrey, DocGrey, methodColors} from '../requests/DocConstants';
-import {ExampleOnly, ShapeOnly} from '../requests/DocCodeBox';
-import {DocSubGroup} from '../requests/DocSubGroup';
-import {STATUS_CODES} from 'http';
+import { AppBar, Typography } from '@material-ui/core';
+import { DocDarkGrey, DocGrey, methodColors } from '../requests/DocConstants';
+import { ExampleOnly, ShapeOnly } from '../requests/DocCodeBox';
+import { DocSubGroup } from '../requests/DocSubGroup';
+import { STATUS_CODES } from 'http';
 import PropTypes from 'prop-types';
 import Toolbar from '@material-ui/core/Toolbar';
 import IconButton from '@material-ui/core/IconButton';
@@ -13,32 +13,21 @@
 import Tooltip from '@material-ui/core/Tooltip';
 import ClearIcon from '@material-ui/icons/Clear';
 import InterpretationInfo from './InterpretationInfo';
-import {AddedGreen, Highlight, HighlightedIDsStore} from '../shapes/HighlightedIDs';
-import {withRfcContext} from '../../contexts/RfcContext';
-import {JsonHelper} from '../../engine';
+import { AddedGreen, Highlight, HighlightedIDsStore } from '../shapes/HighlightedIDs';
+import { withRfcContext } from '../../contexts/RfcContext';
+import { JsonHelper } from '../../engine';
 import Mustache from 'mustache';
-<<<<<<< HEAD
-import {Link} from 'react-router-dom';
-import {withNavigationContext} from '../../contexts/NavigationContext';
-import {PURPOSE} from '../../ContributionKeys';
-import compose from 'lodash.compose';
-import {DiffDocGrid} from '../requests/DocGrid';
-import {getNormalizedBodyDescriptor} from '../../utilities/RequestUtilities';
-=======
 import { Link } from 'react-router-dom';
 import { withNavigationContext } from '../../contexts/NavigationContext';
 import { PURPOSE } from '../../ContributionKeys';
 import compose from 'lodash.compose';
 import { DiffDocGrid } from '../requests/DocGrid';
 import { getNormalizedBodyDescriptor } from '../../utilities/RequestUtilities';
->>>>>>> 03cac927
 import Fab from '@material-ui/core/Fab';
 import FastForwardIcon from '@material-ui/icons/FastForward';
 import NavigationIcon from '@material-ui/icons/Navigation';
 import BugReportIcon from '@material-ui/icons/BugReport';
 import ReportBug from './ReportBug';
-import Button from '@material-ui/core/Button';
-
 const styles = theme => ({
   root: {
     display: 'flex',
@@ -62,10 +51,6 @@
     paddingBottom: 350,
     overflow: 'scroll'
   },
-  skipContainer: {
-    display: 'flex',
-    flexDirection: 'row'
-  },
   remaining: {
     paddingLeft: 12,
     paddingRight: 12,
@@ -99,7 +84,7 @@
   }
 });
 
-const DiffPath = withStyles(styles)(({classes, path, method, url}) => {
+const DiffPath = withStyles(styles)(({ classes, path, method, url }) => {
 
   return (
     <DiffDocGrid
@@ -110,7 +95,7 @@
               fontWeight: 600,
               color: methodColors[method.toUpperCase()]
             }}>{method.toUpperCase()}</Typography>
-            <Typography variant="body" component="span" style={{marginLeft: 9, color: DocGrey}}>{url}</Typography>
+            <Typography variant="body" component="span" style={{ marginLeft: 9, color: DocGrey }}>{url}</Typography>
           </div>
         </DocSubGroup>
       )}
@@ -121,7 +106,7 @@
               fontWeight: 600,
               color: methodColors[method.toUpperCase()]
             }}>{method.toUpperCase()}</Typography>
-            <Typography variant="body" component="span" style={{marginLeft: 9, color: DocGrey}}>{path}</Typography>
+            <Typography variant="body" component="span" style={{ marginLeft: 9, color: DocGrey }}>{path}</Typography>
           </div>
         </DocSubGroup>
       )}
@@ -129,16 +114,6 @@
   );
 });
 
-<<<<<<< HEAD
-const DiffRequest = withStyles(styles)(({
-                                          classes,
-                                          observedRequestBody,
-                                          observedContentType,
-                                          requestBody = {},
-                                          interpretation,
-                                          diff
-                                        }) => {
-=======
 const DiffRequest = withStyles(styles)((props) => {
   const {
     classes,
@@ -152,46 +127,31 @@
   } = props;
 
   console.log({ props })
->>>>>>> 03cac927
-
-  const {shapeId, httpContentType} = requestBody;
-
-<<<<<<< HEAD
-  if (typeof observedRequestBody === 'undefined' && !shapeId) {
-    return null;
-  }
-=======
+
+  const { shapeId, httpContentType } = requestBody;
+
   const shouldShowObservedQueryString = Object.keys(observedQueryString).length > 0
   const shouldShowSpecQueryString = shouldShowObservedQueryString
   const shouldShowObservedExample = typeof observedRequestBody !== 'undefined'
   const shouldShowSpecExample = !!shapeId
->>>>>>> 03cac927
 
   const opacity = opacityForGridItem(diff, interpretation)
 
   return (
     <DiffDocGrid
-      style={{opacity}}
+      style={{ opacity }}
       left={(
         <DocSubGroup title="Observed Request Body">
           {diff}
-<<<<<<< HEAD
-          <ExampleOnly title="Example" contentType={observedContentType} example={observedRequestBody}/>
-=======
           {shouldShowObservedQueryString && <ExampleOnly title="Query String" example={observedQueryString} />}
           {shouldShowObservedExample && <ExampleOnly title="Example" contentType={observedContentType} example={observedRequestBody} />}
->>>>>>> 03cac927
         </DocSubGroup>
       )}
       right={(
         <DocSubGroup title="Request Body">
           {interpretation}
-<<<<<<< HEAD
-          <ShapeOnly title="Shape" shapeId={shapeId} contentType={httpContentType}/>
-=======
           {shouldShowSpecQueryString && <ShapeOnly title="Query String Shape" shapeId={requestQueryString.requestParameterDescriptor.shapeDescriptor.ShapedRequestParameterShapeDescriptor.shapeId} />}
           {shouldShowSpecExample && <ShapeOnly title="Shape" shapeId={shapeId} contentType={httpContentType} />}
->>>>>>> 03cac927
         </DocSubGroup>
       )}
     />
@@ -202,20 +162,6 @@
   return (!diff && !interpretation) ? .6 : 1;
 }
 
-<<<<<<< HEAD
-const DiffResponse = withStyles(styles)(({
-                                           classes,
-                                           statusCode,
-                                           observedResponseBody,
-                                           observedContentType,
-                                           response,
-                                           responseBody = {},
-                                           diff,
-                                           interpretation
-                                         }) => {
-
-  const {shapeId, httpContentType} = responseBody;
-=======
 const DiffResponse = withStyles(styles)((props) => {
   const {
     classes,
@@ -228,26 +174,25 @@
     interpretation
   } = props
   const { shapeId, httpContentType } = responseBody;
->>>>>>> 03cac927
 
   const opacity = opacityForGridItem(diff, interpretation)
   console.log({ props })
 
   return (
     <DiffDocGrid
-      style={{opacity}}
+      style={{ opacity }}
       left={(
         <DocSubGroup title={`Response Status: ${statusCode}`}>
           {diff}
-          <ExampleOnly title="Response Body" contentType={observedContentType} example={observedResponseBody}/>
+          <ExampleOnly title="Response Body" contentType={observedContentType} example={observedResponseBody} />
         </DocSubGroup>
       )}
       right={response && (
         <DocSubGroup title={<Highlight id={response.responseId}
-                                       style={{color: AddedGreen}}>{`${statusCode} - ${STATUS_CODES[statusCode]} Response`}</Highlight>}>
+          style={{ color: AddedGreen }}>{`${statusCode} - ${STATUS_CODES[statusCode]} Response`}</Highlight>}>
           {interpretation}
           {shapeId && <ShapeOnly title="Response Body Shape" shapeId={shapeId}
-                                 contentType={httpContentType}/>
+            contentType={httpContentType} />
           }
         </DocSubGroup>
       )}
@@ -258,16 +203,11 @@
 class DiffPage extends React.Component {
 
   getSpecForRequest(observedStatusCode) {
-<<<<<<< HEAD
-    const {cachedQueryResults, requestId} = this.props;
-    const {requests, responses} = cachedQueryResults;
-=======
     const { cachedQueryResults, requestId } = this.props;
     const { requests, responses, requestParameters } = cachedQueryResults;
->>>>>>> 03cac927
     const request = requests[requestId];
-    const {requestDescriptor} = request;
-    const {bodyDescriptor} = requestDescriptor;
+    const { requestDescriptor } = request;
+    const { bodyDescriptor } = requestDescriptor;
 
     const purpose = cachedQueryResults.contributions.getOrUndefined(requestId, PURPOSE);
     console.log({ cachedQueryResults })
@@ -275,7 +215,7 @@
     console.log({ queryString })
     const requestBody = getNormalizedBodyDescriptor(bodyDescriptor);
     const response = Object.values(responses)
-      .find(({responseDescriptor}) =>
+      .find(({ responseDescriptor }) =>
         responseDescriptor.requestId === requestId &&
         responseDescriptor.httpStatusCode === observedStatusCode);
 
@@ -292,30 +232,24 @@
   }
 
   getInterpretationCard(displayContext) {
-<<<<<<< HEAD
-    const {interpretation, interpretationsLength, interpretationsIndex, setInterpretationIndex, applyCommands, queries} = this.props;
-
-    const {contextJs: context, commands, actionTitle, descriptionJs: description, metadataJs} = interpretation;
-=======
     const { interpretation, interpretationsLength, interpretationsIndex, setInterpretationIndex, applyCommands, queries } = this.props;
     if (!interpretation) {
       debugger;
     }
     const { contextJs: context, commands, actionTitle, descriptionJs: description, metadataJs } = interpretation;
->>>>>>> 03cac927
 
     const descriptionProcessed = (() => {
-      const {template, fieldId, shapeId} = description;
+      const { template, fieldId, shapeId } = description;
 
       const inputs = {};
 
       if (fieldId) {
         const shapeStructure = queries.nameForFieldId(fieldId);
-        const name = shapeStructure.map(({name}) => name).join(' ');
+        const name = shapeStructure.map(({ name }) => name).join(' ');
         inputs['fieldId_SHAPE'] = name;
       } else if (shapeId) {
         const shapeStructure = queries.nameForShapeId(shapeId);
-        const name = shapeStructure.map(({name}) => name).join(' ');
+        const name = shapeStructure.map(({ name }) => name).join(' ');
         inputs['shapeId_SHAPE'] = name;
       }
       return Mustache.render(template, inputs);
@@ -329,9 +263,9 @@
         title={actionTitle}
         metadata={metadataJs}
         description={descriptionProcessed}
-        {...{interpretationsLength, interpretationsIndex, setInterpretationIndex}}
+        {...{ interpretationsLength, interpretationsIndex, setInterpretationIndex }}
         onAccept={() => {
-          const c = JsonHelper.seqToJsArray(commands);
+          const c = JsonHelper.seqToJsArray(commands)
           applyCommands(...c)(metadataJs.addedIds, metadataJs.changedIds);
         }}
       />
@@ -348,9 +282,9 @@
   }
 
   getDiffCard(displayContext) {
-    const {interpretation, diff} = this.props;
-
-    const {contextJs: context} = interpretation;
+    const { interpretation, diff } = this.props;
+
+    const { contextJs: context } = interpretation;
 
     if (context.responseId && displayContext === 'response') {
       return diff;
@@ -363,18 +297,10 @@
   }
 
   handleDiscard = () => {
-    this.props.onDiscard();
-  };
+    this.props.onDiscard()
+  }
 
   render() {
-<<<<<<< HEAD
-    const {classes, url, method, path, observed, onSkip, baseUrl, remainingInteractions} = this.props;
-
-    const {requestBody, responseBody, response, purpose} = this.getSpecForRequest(observed.statusCode);
-
-    const {metadataJs} = this.props.interpretation;
-    const {addedIds, changedIds} = metadataJs;
-=======
     const { classes, url, method, path, observed, onSkip, baseUrl } = this.props;
 
     const { queryString, requestBody, responseBody, response, purpose } = this.getSpecForRequest(observed.statusCode);
@@ -384,21 +310,20 @@
       debugger
     }
     const { addedIds, changedIds } = metadataJs;
->>>>>>> 03cac927
 
     return (
       <div className={classes.root}>
-        <CssBaseline/>
+        <CssBaseline />
         <HighlightedIDsStore addedIds={addedIds} changedIds={changedIds}>
           <AppBar position="static" color="default" className={classes.appBar} elevation={0}>
             <Toolbar variant="dense">
-              <div style={{marginRight: 20}}>
+              <div style={{ marginRight: 20 }}>
                 <Link to={baseUrl}>
                   <Tooltip title="End Review">
                     <IconButton size="small" aria-label="delete" className={classes.margin} color="primary"
-                                disableRipple
-                                onClick={this.handleDiscard}>
-                      <ClearIcon fontSize="small"/>
+                      disableRipple
+                      onClick={this.handleDiscard}>
+                      <ClearIcon fontSize="small" />
                     </IconButton>
                   </Tooltip>
                 </Link>
@@ -407,7 +332,7 @@
               <div>
                 <Typography variant="h6" color="primary">Review API Diff -- {purpose}</Typography>
               </div>
-              <div style={{flex: 1}}/>
+              <div style={{ flex: 1 }} />
 
             </Toolbar>
           </AppBar>
@@ -415,39 +340,6 @@
 
           <div className={classes.scroll}>
 
-<<<<<<< HEAD
-            <DiffDocGrid left={(
-              <div className={classes.skipContainer}>
-                <Typography variant="h4" color="primary">Diff Observed</Typography>
-                <div style={{flex: 1}}/>
-                <div style={{marginTop: -4}}>
-                  <ReportBug classes={classes}/>
-                  <Button endIcon={<FastForwardIcon fontSize="small"/>} color="primary" size="small" onClick={onSkip}
-                          className={classes.fab}>
-                    Skip
-                  </Button>
-                </div>
-              </div>
-            )}
-                         right={<Typography variant="h4" color="primary">Spec Change</Typography>}/>
-
-            <DiffPath path={path} method={method} url={url}/>
-
-            <DiffRequest observedRequestBody={observed.requestBody}
-                         observedContentType={observed.requestContentType}
-                         requestBody={requestBody}
-                         diff={this.getDiffCard('request')}
-                         interpretation={this.getInterpretationCard('request')}
-            />
-
-            <DiffResponse statusCode={observed.statusCode}
-                          observedResponseBody={observed.responseBody}
-                          observedContentType={observed.responseContentType}
-                          response={response}
-                          responseBody={responseBody}
-                          diff={this.getDiffCard('response')}
-                          interpretation={this.getInterpretationCard('response')}
-=======
             <div className={classes.fabs}>
               <ReportBug classes={classes} />
               <Fab variant="extended" color="primary" size="small" onClick={onSkip} className={classes.fab}>
@@ -484,7 +376,6 @@
               responseBody={responseBody}
               diff={this.getDiffCard('response')}
               interpretation={this.getInterpretationCard('response')}
->>>>>>> 03cac927
             />
 
 
