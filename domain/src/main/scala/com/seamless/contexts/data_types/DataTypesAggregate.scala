package com.seamless.contexts.data_types

import Events.DataTypesEvent
import com.seamless.contexts.base.BaseCommandContext
import com.seamless.contexts.data_types.Commands._
import com.seamless.contexts.data_types.Primitives._
import com.seamless.ddd.{Effects, EventSourcedAggregate}

case class DataTypesCommandContext() extends BaseCommandContext

object DataTypesAggregate extends EventSourcedAggregate[DataTypesState, DataTypesCommand, DataTypesCommandContext, DataTypesEvent] {

  override def handleCommand(_state: DataTypesState): PartialFunction[(DataTypesCommandContext, DataTypesCommand), Effects[DataTypesEvent]] = {

    case (_: DataTypesCommandContext, command: DataTypesCommand) => {
      implicit val state = _state

      command match {

        case DefineConcept(name, root, conceptId) => {
          Validators.idIsUnused(conceptId, "Concept ID")
          Validators.idIsUnused(root, "Root Schema ID")
          persist(Events.ConceptDefined(name, root, conceptId))
        }

        case DefineInlineConcept(root, conceptId) => {
          Validators.idIsUnused(conceptId, "Concept ID")
          Validators.idIsUnused(root, "Root Schema ID")
          persist(Events.InlineConceptDefined(root, conceptId))
        }

        case AddField(parentId, id, conceptId) => {
          Validators.idIsUnused(id, "Field ID")
          Validators.idExistsForSchema(parentId, conceptId)
          Validators.requireIdType(parentId, ObjectT, "to create a field")
          persist(Events.FieldAdded(parentId, id, conceptId))
        }
        case RemoveField(fieldId, conceptId) => {
          Validators.isValidField(fieldId)
          Validators.idExistsForSchema(fieldId, conceptId)
          persist(Events.FieldRemoved(fieldId, conceptId))
        }
        case SetFieldName(id, newName, conceptId) => {
          Validators.idExistsForSchema(id, conceptId)
          persist(Events.FieldNameChanged(id, newName, conceptId))
        }
        case AssignType(id, newType, conceptId) => {
          Validators.idExistsForSchema(id, conceptId)
          Validators.refTypeExists(newType)
          persist(Events.TypeAssigned(id, newType, conceptId))
        }

        case AddTypeParameter(parentId, id, conceptId) => {
          Validators.idIsUnused(id, "Concept ID")
          Validators.requireIdTakesTypeParameters(parentId, "add a new type parameter")
          Validators.idExistsForSchema(parentId, conceptId)
          persist(Events.TypeParameterAdded(parentId, id, conceptId))
        }
        case RemoveTypeParameter(id, conceptId) => {
          Validators.isValidTypeParameter(id)
          Validators.idExistsForSchema(id, conceptId)
          persist(Events.TypeParameterRemoved(id, conceptId))
        }
        case _ => noEffect()
      }
<<<<<<< HEAD

      case UpdateChildOccurrence(id, parentId, to, conceptId) => {
        Validators.shapeExists(parentId)
        Validators.shapeExists(id)
        persist(Events.ChildOccurrenceUpdated(id, parentId, to, conceptId))
      }

      case _ => noEffect()
=======
>>>>>>> 9915a26c
    }
  }


  override def applyEvent(event: DataTypesEvent, state: DataTypesState): DataTypesState = event match {
    case Events.ConceptDefined(name, rootId, conceptId) => {
      state.update(
        s => s.putConceptId(conceptId, ConceptDescription(Some(name), rootId, inline = false)),
        s => {
          s.putId(rootId, ShapeDescription(ObjectT, null, conceptId, None, Some(Seq())))
        }
      )
    }
    case Events.InlineConceptDefined(rootId, conceptId) => {
      state.update(
        s => s.putConceptId(conceptId, ConceptDescription(None, rootId, inline = true)),
        s => {
          s.putId(rootId, ShapeDescription(ObjectT, null, conceptId, None, Some(Seq())))
        }
      )
    }
    case Events.FieldAdded(parentId, id, conceptId) => {
      state.update(
        s => s.putId(id, ShapeDescription(StringT, parentId, conceptId, key = Some(""))),
        s => {
          val parentObj = state.components(parentId).appendField(id)
          s.putId(parentId, parentObj)
        }
      )
    }
    case Events.FieldNameChanged(fieldId, newName, conceptId) => {
      state.updateField(fieldId)(field => field.copy(key = Some(newName)))
    }

    case Events.TypeAssigned(id, newType, conceptId) => {
      val pastFields = state.getPastFields(id)
      state.putId(id, state.components(id).updateType(newType, pastFields))
    }

    case Events.FieldRemoved(fieldId, conceptId) => {
      val description = state.components(fieldId)
      state.update(
        s => s.deleteId(fieldId),
        s => {
          val parentObj = s.components(description.parentId).removeField(fieldId)
          s.putId(description.parentId, parentObj)
        }
      )
    }

    case Events.TypeParameterAdded(parentId, id, conceptId) => {
      state.update(
        s => s.putId(id, ShapeDescription(StringT, parentId, conceptId, None)),
        s => {
          val parentObj = state.components(parentId).appendTypeParameter(id)
          s.putId(parentId, parentObj)
        }
      )
    }

    case Events.TypeParameterRemoved(id, conceptId) => {
      val description = state.components(id)
      state.update(
        s => s.deleteId(id),
        s => {
          val parentObj = s.components(description.parentId).removeTypeParameter(id)
          s.putId(description.parentId, parentObj)
        }
      )
    }

    case Events.ChildOccurrenceUpdated(id, parentId, to, conceptId) => {
      val updatedParent = state.components(parentId)
        .updateOptionalChildren(id, to)
      state.putId(parentId, updatedParent)
    }

  }

  override def initialState: DataTypesState = DataTypesState(Map(), Map())
}<|MERGE_RESOLUTION|>--- conflicted
+++ resolved
@@ -63,17 +63,6 @@
         }
         case _ => noEffect()
       }
-<<<<<<< HEAD
-
-      case UpdateChildOccurrence(id, parentId, to, conceptId) => {
-        Validators.shapeExists(parentId)
-        Validators.shapeExists(id)
-        persist(Events.ChildOccurrenceUpdated(id, parentId, to, conceptId))
-      }
-
-      case _ => noEffect()
-=======
->>>>>>> 9915a26c
     }
   }
 
@@ -144,13 +133,6 @@
         }
       )
     }
-
-    case Events.ChildOccurrenceUpdated(id, parentId, to, conceptId) => {
-      val updatedParent = state.components(parentId)
-        .updateOptionalChildren(id, to)
-      state.putId(parentId, updatedParent)
-    }
-
   }
 
   override def initialState: DataTypesState = DataTypesState(Map(), Map())
